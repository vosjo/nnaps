import os

from pathlib import Path
import numpy as np

# repack_fields is necessary since np 1.16 as selecting columns from a recarray returns an array with padding
# that is difficult to work with afterwards.
from numpy.lib import recfunctions as rf

from nnaps.mesa import fileio
from nnaps import __version__

def read_mesa_output(filename=None, only_first=False):
    """
    Read star.log and .data files from MESA.

    This returns a record array with the global and local parameters (the latter
    can also be a summary of the evolutionary track instead of a profile if
    you've given a 'star.log' file.

    The stellar profiles are given from surface to center.

    Function writen by Pieter DeGroote

    :param filename: name of the log file
    :type filename: str
    :param only_first: read only the first model (or global parameters)
    :type only_first: bool
    :return: list of models in the data file (typically global parameters, local parameters)
    :rtype: list of rec arrays
    """
    models = []
    new_model = False
    header = None
    # -- open the file and read the data
    with open(filename, 'r') as ff:
        # -- skip first 5 lines when difference file
        if os.path.splitext(filename)[1] == '.diff':
            for i in range(5):
                line = ff.readline()
            models.append([])
            new_model = True
        while 1:
            line = ff.readline()
            if not line:
                break  # break at end-of-file
            line = line.strip().split()
            if not line:
                continue
            # -- begin a new model
            if all([iline == str(irange) for iline, irange in zip(line, range(1, len(line) + 1))]):
                # -- wrap up previous model
                if len(models):
                    try:
                        model = np.array(models[-1], float).T
                    except:
                        model = np.array(models[-1], str).T
<<<<<<< HEAD
=======
                    model = np.array(models[-1], float).T
>>>>>>> 590e0fac
                    models[-1] = np.rec.fromarrays(model, names=header)
                    if only_first: break
                models.append([])
                new_model = True
                continue
            # -- next line is the header of the data, remember it
            if new_model:
                header = line
                new_model = False
                continue
            models[-1].append(line)
    if len(models) > 1:

        try:
            model = np.array(models[-1], float).T
        except:
            indices = []
            for i, l in enumerate(models[-1]):
                if len(l) != len(models[-1][0]):
                    indices.append(i)

            for i in reversed(indices):
                del models[-1][i]
            print("Found and fixed errors on following lines: ", indices)
            model = np.array(models[-1], float).T

        models[-1] = np.rec.fromarrays(model, names=header)
    return models


def get_end_log_file(logfile):
    if os.path.isfile(logfile):
        # case for models ran locally
        ifile = open(logfile)
        lines = ifile.readlines()
        ifile.close()

        return lines[-30:-1]
    else:
        return []


def convert2hdf5(modellist, star_columns=None, binary_columns=None, profile_columns=None,
                 add_stopping_condition=True, skip_existing=True,
                 star1_history_file='LOGS/history1.data', star2_history_file='LOGS/history2.data',
                 binary_history_file='LOGS/binary_history.data', log_file='log.txt',
                 profile_files=None, profiles_path='', profile_pattern='*.profile',
                 input_path_kw='path', input_path_prefix='', output_path=None, verbose=False):

    if not os.path.isdir(output_path):
        os.mkdir(output_path)

    for i, model in modellist.iterrows():

        print(input_path_prefix, model[input_path_kw])

        if not os.path.isdir(Path(input_path_prefix, model[input_path_kw])):
            continue

        if skip_existing and os.path.isfile(Path(output_path, model[input_path_kw]).with_suffix('.h5')):
            if verbose:
                print(i, model[input_path_kw], ': exists, skipping')
            continue

        if verbose:
            print(i, model[input_path_kw], ': processing')

        # store all columns of the input file in the hdf5 file
        data = {}
        extra_info = {}
        for col in model.index:
            extra_info[col] = model[col]

        # obtain the termination code and store if requested
        termination_code = 'uk'
        if add_stopping_condition:
            lines = get_end_log_file(Path(input_path_prefix, model[input_path_kw], log_file))
            for line in lines:
                if 'termination code' in line:
                    termination_code = line.split()[-1]

        extra_info['termination_code'] = termination_code

        # store the nnaps-version in the output data.
        extra_info['nnaps-version'] = __version__

        data['extra_info'] = extra_info

        # check if all history files that are requested are available and can be read. If there is an error,
        # skip to the next model
        history = {}
        if star1_history_file is not None:
            try:
                d1 = read_mesa_output(Path(input_path_prefix, model[input_path_kw], star1_history_file))[1]
                if star_columns is not None:
                    d1 = rf.repack_fields(d1[star_columns])
                history['star1'] = d1
            except Exception as e:
                if verbose:
                    print("Error in reading star1: ", e)
                continue

        if star2_history_file is not None:
            try:
                d2 = read_mesa_output(Path(input_path_prefix, model[input_path_kw], star2_history_file))[1]
                if star_columns is not None:
                    d2 = rf.repack_fields(d2[star_columns])
                history['star2'] = d2
            except Exception as e:
                if verbose:
                    print("Error in reading star2: ", e)
                continue

        if binary_history_file is not None:
            try:
                d3 = read_mesa_output(Path(input_path_prefix, model[input_path_kw], binary_history_file))[1]
                if star_columns is not None:
                    d3 = rf.repack_fields(d3[binary_columns])
                history['binary'] = d3
            except Exception as e:
                if verbose:
                    print("Error in reading binary: ", e)
                continue

        data['history'] = history

        # check if profiles exists and store them is requested. Also make a profile lookup table (legend)
        profiles = {}
        profile_legend = []
        profile_name_length = 0 # store longest profile name to create recarray of profile_legend
        if profile_files is not None:
            if profile_files == 'all':
                profile_paths = Path(input_path_prefix, model[input_path_kw], profiles_path).glob(profile_pattern)
            else:
                profile_paths = [Path(input_path_prefix, model[input_path_kw], profiles_path, p) for p in profile_files]

            for filepath in profile_paths:
                if not filepath.is_file():
                    continue

                profile_name = filepath.stem
                header, profile_data = read_mesa_output(filename=filepath, only_first=False)

                if profile_columns is not None:
                    profile_data = rf.repack_fields(profile_data[profile_columns])
                profiles[profile_name] = profile_data

                if len(profile_name) > profile_name_length:
                    profile_name_length = len(profile_name)
                profile_legend.append((header['model_number'], profile_name))

        if len(profiles.keys()) >= 1:
            data['profiles'] = profiles
            profile_legend = np.array(profile_legend, dtype=[('model_number', 'f8'),
                                                             ('profile_name', 'a'+str(profile_name_length))])
            data['profile_legend'] = profile_legend

        # rather annoying way to assure that Path doesn't cut of part of the folder name when adding the .h5 suffix
        # if not this will happen: M1.080_M0.502_P192.67_Z0.01129 -> M1.080_M0.502_P192.67_Z0.h5
        output_file = Path(output_path, model[input_path_kw])
        output_file = output_file.with_suffix(output_file.suffix + '.h5')
        fileio.write2hdf5(data, output_file, update=False)<|MERGE_RESOLUTION|>--- conflicted
+++ resolved
@@ -55,10 +55,7 @@
                         model = np.array(models[-1], float).T
                     except:
                         model = np.array(models[-1], str).T
-<<<<<<< HEAD
-=======
-                    model = np.array(models[-1], float).T
->>>>>>> 590e0fac
+                        
                     models[-1] = np.rec.fromarrays(model, names=header)
                     if only_first: break
                 models.append([])
